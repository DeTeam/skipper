package proxy

import (
	"bytes"
	"io"
	"io/ioutil"
	"net/http"
	"net/url"
	"time"

	"github.com/zalando/skipper/eskip"
	"github.com/zalando/skipper/routing"
)

type context struct {
	responseWriter        http.ResponseWriter
	request               *http.Request
	response              *http.Response
	route                 *routing.Route
	deprecatedServed      bool
	servedWithResponse    bool // to support the deprecated way independently
	pathParams            map[string]string
	stateBag              map[string]interface{}
	originalRequest       *http.Request
	originalResponse      *http.Response
	outgoingHost          string
	debugFilterPanics     []interface{}
	outgoingDebugRequest  *http.Request
	incomingDebugResponse *http.Response
	loopCounter           int
	startServe            time.Time
}

func defaultBody() io.ReadCloser {
	return ioutil.NopCloser(&bytes.Buffer{})
}

func defaultResponse(r *http.Request) *http.Response {
	return &http.Response{
		StatusCode: http.StatusNotFound,
		Header:     make(http.Header),
		Body:       defaultBody(),
		Request:    r,
	}
}

func cloneURL(u *url.URL) *url.URL {
	uc := *u
	return &uc
}

func cloneRequestMetadata(r *http.Request) *http.Request {
	return &http.Request{
		Method:           r.Method,
		URL:              cloneURL(r.URL),
		Proto:            r.Proto,
		ProtoMajor:       r.ProtoMajor,
		ProtoMinor:       r.ProtoMinor,
		Header:           cloneHeader(r.Header),
		Trailer:          cloneHeader(r.Trailer),
		Body:             defaultBody(),
		ContentLength:    r.ContentLength,
		TransferEncoding: r.TransferEncoding,
		Close:            r.Close,
		Host:             r.Host,
		RemoteAddr:       r.RemoteAddr,
		RequestURI:       r.RequestURI,
		TLS:              r.TLS,
	}
}

func cloneResponseMetadata(r *http.Response) *http.Response {
	return &http.Response{
		Status:           r.Status,
		StatusCode:       r.StatusCode,
		Proto:            r.Proto,
		ProtoMajor:       r.ProtoMajor,
		ProtoMinor:       r.ProtoMinor,
		Header:           cloneHeader(r.Header),
		Trailer:          cloneHeader(r.Trailer),
		Body:             defaultBody(),
		ContentLength:    r.ContentLength,
		TransferEncoding: r.TransferEncoding,
		Close:            r.Close,
		Request:          r.Request,
		TLS:              r.TLS,
	}
}

// this is required during looping to preserve the original set of
// params in the outer routes
func appendParams(to, from map[string]string) map[string]string {
	if to == nil {
		to = make(map[string]string)
	}

	for k, v := range from {
		to[k] = v
	}

	return to
}

func newContext(w http.ResponseWriter, r *http.Request, preserveOriginal bool) *context {
	c := &context{
		responseWriter: w,
		request:        r,
		stateBag:       make(map[string]interface{}),
		outgoingHost:   r.Host,
	}

	if preserveOriginal {
		c.originalRequest = cloneRequestMetadata(r)
	}

	return c
}

func (c *context) incLoopCounter() {
	c.loopCounter++
}

func (c *context) decLoopCounter() {
	c.loopCounter--
}

func (c *context) applyRoute(route *routing.Route, params map[string]string, preserveHost bool) {
	c.route = route
	if preserveHost {
		c.outgoingHost = c.request.Host
	} else {
		c.outgoingHost = route.Host
	}

	c.pathParams = appendParams(c.pathParams, params)
}

func (c *context) ensureDefaultResponse() {
	if c.response == nil {
		c.response = defaultResponse(c.request)
		return
	}

	if c.response.Header == nil {
		c.response.Header = make(http.Header)
	}

	if c.response.Body == nil {
		c.response.Body = defaultBody()
	}
}

func (c *context) deprecatedShunted() bool {
	return c.deprecatedServed
}

func (c *context) shunted() bool {
	return c.servedWithResponse
}

<<<<<<< HEAD
func (c *context) isShuntRoute() bool {
	return c.route.Shunt || c.route.BackendType == eskip.ShuntBackend
}

func (c *context) isLoopbackRoute() bool {
	return c.route.BackendType == eskip.LoopBackend
}

=======
>>>>>>> 244eb951
func (c *context) setResponse(r *http.Response, preserveOriginal bool) {
	c.response = r
	if preserveOriginal {
		c.originalResponse = cloneResponseMetadata(r)
	}
}

func (c *context) ResponseWriter() http.ResponseWriter { return c.responseWriter }
func (c *context) Request() *http.Request              { return c.request }
func (c *context) Response() *http.Response            { return c.response }
func (c *context) MarkServed()                         { c.deprecatedServed = true }
func (c *context) Served() bool                        { return c.deprecatedServed || c.servedWithResponse }
func (c *context) PathParam(key string) string         { return c.pathParams[key] }
func (c *context) StateBag() map[string]interface{}    { return c.stateBag }
func (c *context) BackendUrl() string                  { return c.route.Backend }
func (c *context) OriginalRequest() *http.Request      { return c.originalRequest }
func (c *context) OriginalResponse() *http.Response    { return c.originalResponse }
func (c *context) OutgoingHost() string                { return c.outgoingHost }
func (c *context) SetOutgoingHost(h string)            { c.outgoingHost = h }

func (c *context) Serve(r *http.Response) {
	r.Request = c.Request()

	if r.Header == nil {
		r.Header = make(http.Header)
	}

	if r.Body == nil {
		r.Body = defaultBody()
	}

	c.servedWithResponse = true
	c.response = r
<<<<<<< HEAD
}

func (c *context) clone() *context {
	var cc context
	cc = *c

	// preserve the original path params by cloning the set:
	cc.pathParams = appendParams(nil, c.pathParams)

	return &cc
=======
>>>>>>> 244eb951
}<|MERGE_RESOLUTION|>--- conflicted
+++ resolved
@@ -158,7 +158,6 @@
 	return c.servedWithResponse
 }
 
-<<<<<<< HEAD
 func (c *context) isShuntRoute() bool {
 	return c.route.Shunt || c.route.BackendType == eskip.ShuntBackend
 }
@@ -167,8 +166,6 @@
 	return c.route.BackendType == eskip.LoopBackend
 }
 
-=======
->>>>>>> 244eb951
 func (c *context) setResponse(r *http.Response, preserveOriginal bool) {
 	c.response = r
 	if preserveOriginal {
@@ -202,17 +199,13 @@
 
 	c.servedWithResponse = true
 	c.response = r
-<<<<<<< HEAD
 }
 
 func (c *context) clone() *context {
-	var cc context
-	cc = *c
+	cc := *c
 
 	// preserve the original path params by cloning the set:
 	cc.pathParams = appendParams(nil, c.pathParams)
 
 	return &cc
-=======
->>>>>>> 244eb951
 }
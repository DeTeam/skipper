--- conflicted
+++ resolved
@@ -165,13 +165,8 @@
 
 func TestReceivesUpdatedSettings(t *testing.T) {
 	resetData(t)
-<<<<<<< HEAD
-	c := etcd.NewClient(EtcdUrls)
-	c.Set("/skippertest/routes/pdp", `Path("/pdp") -> "http://www.zalando.de/pdp-updated.html"`, 0)
-=======
-	c := etcd.NewClient(mock.EtcdUrls)
+	c := etcd.NewClient(EtcdUrls)
 	c.Set("/skippertest/routes/pdp", `Path("/pdp") -> "http://www.example.org/pdp-updated.html"`, 0)
->>>>>>> 67b4686c
 
 	dc, _ := Make(EtcdUrls, "/skippertest")
 	select {
@@ -193,41 +188,23 @@
 		t.Error("failed to get initial set of data")
 	}
 
-<<<<<<< HEAD
-	c.Set("/skippertest/routes/pdp", `Path("/pdp") -> "http://www.zalando.de/pdp-updated-1.html"`, 0)
+	c.Set("/skippertest/routes/pdp", `Path("/pdp") -> "http://www.example.org/pdp-updated-1.html"`, 0)
 	if !waitForEtcd(dc, func(d string) bool {
-		return checkBackend(d, "pdp", "http://www.zalando.de/pdp-updated-1.html")
-=======
-	c.Set("/skippertest/routes/pdp", `Path("/pdp") -> "http://www.example.org/pdp-updated-1.html"`, 0)
-	if !waitForEtcd(dc, func(d skipper.RawData) bool {
 		return checkBackend(d, "pdp", "http://www.example.org/pdp-updated-1.html")
->>>>>>> 67b4686c
 	}) {
 		t.Error("failed to get updated backend")
 	}
 
-<<<<<<< HEAD
-	c.Set("/skippertest/routes/pdp", `Path("/pdp") -> "http://www.zalando.de/pdp-updated-2.html"`, 0)
+	c.Set("/skippertest/routes/pdp", `Path("/pdp") -> "http://www.example.org/pdp-updated-2.html"`, 0)
 	if !waitForEtcd(dc, func(d string) bool {
-		return checkBackend(d, "pdp", "http://www.zalando.de/pdp-updated-2.html")
-=======
-	c.Set("/skippertest/routes/pdp", `Path("/pdp") -> "http://www.example.org/pdp-updated-2.html"`, 0)
-	if !waitForEtcd(dc, func(d skipper.RawData) bool {
 		return checkBackend(d, "pdp", "http://www.example.org/pdp-updated-2.html")
->>>>>>> 67b4686c
 	}) {
 		t.Error("failed to get updated backend")
 	}
 
-<<<<<<< HEAD
-	c.Set("/skippertest/routes/pdp", `Path("/pdp") -> "http://www.zalando.de/pdp-updated-3.html"`, 0)
+	c.Set("/skippertest/routes/pdp", `Path("/pdp") -> "http://www.example.org/pdp-updated-3.html"`, 0)
 	if !waitForEtcd(dc, func(d string) bool {
-		return checkBackend(d, "pdp", "http://www.zalando.de/pdp-updated-3.html")
-=======
-	c.Set("/skippertest/routes/pdp", `Path("/pdp") -> "http://www.example.org/pdp-updated-3.html"`, 0)
-	if !waitForEtcd(dc, func(d skipper.RawData) bool {
 		return checkBackend(d, "pdp", "http://www.example.org/pdp-updated-3.html")
->>>>>>> 67b4686c
 	}) {
 		t.Error("failed to get updated backend")
 	}

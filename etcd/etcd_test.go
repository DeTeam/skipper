// Copyright 2015 Zalando SE
//
// Licensed under the Apache License, Version 2.0 (the "License");
// you may not use this file except in compliance with the License.
// You may obtain a copy of the License at
//
// http://www.apache.org/licenses/LICENSE-2.0
//
// Unless required by applicable law or agreed to in writing, software
// distributed under the License is distributed on an "AS IS" BASIS,
// WITHOUT WARRANTIES OR CONDITIONS OF ANY KIND, either express or implied.
// See the License for the specific language governing permissions and
// limitations under the License.

package etcd

import (
	"errors"
	"github.com/zalando/skipper/eskip"
	"github.com/zalando/skipper/etcd/etcdtest"
	"log"
<<<<<<< HEAD
=======
	"net"
>>>>>>> e8cf8420
	"net/http"
	"net/http/httptest"
	"os"
	"strings"
	"testing"
	"time"
)

func TestMain(m *testing.M) {
	err := etcdtest.Start()
	if err != nil {
		log.Fatal(err)
	}

	defer func() {
		err := etcdtest.Stop()
		if err != nil {
			log.Fatal(err)
		}
	}()

	os.Exit(m.Run())
}

func checkInitial(d []*eskip.Route) bool {
	if len(d) != 1 {
		return false
	}

	r := d[0]

	if r.Id != "pdp" {
		return false
	}

	if len(r.PathRegexps) != 1 || r.PathRegexps[0] != ".*\\.html" {
		return false
	}

	if len(r.Filters) != 2 {
		return false
	}

	checkFilter := func(f *eskip.Filter, name string, args ...interface{}) bool {
		if f.Name != name {
			return false
		}

		if len(f.Args) != len(args) {
			return false
		}

		for i, a := range args {
			if f.Args[i] != a {
				return false
			}
		}

		return true
	}

	if !checkFilter(r.Filters[0], "customHeader", 3.14) {
		return false
	}

	if !checkFilter(r.Filters[1], "xSessionId", "s4") {
		return false
	}

	if r.Backend != "https://www.example.org" {
		return false
	}

	return true
}

func checkBackend(d []*eskip.Route, routeId, backend string) bool {
	for _, r := range d {
		if r.Id == routeId {
			return r.Backend == backend
		}
	}

	return false
}

func checkDeleted(ids []string, routeId string) bool {
	for _, id := range ids {
		if id == routeId {
			return true
		}
	}

	return false
}

func TestEndpointErrorsString(t *testing.T) {
	ee := &endpointErrors{errors: []error{errors.New("foo error")}}

	expected := "request to one or more endpoints failed;foo error"

	if ee.Error() != expected {
		t.Error("unexpected error message")
		return
	}
}

func TestReceivesError(t *testing.T) {
	c, err := New(Options{Endpoints: []string{"invalid url"}, Prefix: "/skippertest-invalid"})
	if err != nil {
		t.Error(err)
		return
	}

	_, err = c.LoadAll()
	if err == nil {
		t.Error("failed to fail")
	}
}

func TestAllEndpointsFailed(t *testing.T) {
	s := httptest.NewServer(http.HandlerFunc(func(w http.ResponseWriter, r *http.Request) {
	}))

	s.Close()

	c, err := New(Options{Endpoints: []string{s.URL, s.URL}, Prefix: "/skippertest-invalid"})

	if err != nil {
		t.Error(err)
		return
	}

	_, err = c.LoadAll()

	if err == nil {
		t.Error("failed to fail")
	}

	_, ok := err.(*endpointErrors)

	if !ok {
		t.Error("when all endpoints fail - endpointErrors must be returned")
	}
}

func TestFailedEndpointsRotation(t *testing.T) {
	s := httptest.NewServer(http.HandlerFunc(func(w http.ResponseWriter, r *http.Request) {
	}))

	s.Close()

	s2 := httptest.NewServer(http.HandlerFunc(func(w http.ResponseWriter, r *http.Request) {
	}))

	c, err := New(Options{Endpoints: []string{s.URL, s2.URL, "neverreached"}, Prefix: "/skippertest-invalid"})

	if err != nil {
		t.Error(err)
		return
	}

	_, err = c.LoadAll()

	if err == nil {
		t.Error("failed to fail")
	}

	expectedEndpoints := []string{s2.URL, "neverreached", s.URL}

	if strings.Join(c.endpoints, ";") != strings.Join(expectedEndpoints, ";") {
		t.Error("wrong endpoints rotation")
	}
}

func TestTimedoutEndpointsRotation(t *testing.T) {
	s := httptest.NewServer(http.HandlerFunc(func(w http.ResponseWriter, r *http.Request) {
	}))

	s.Close()

	s2 := httptest.NewServer(http.HandlerFunc(func(w http.ResponseWriter, r *http.Request) {
		time.Sleep(time.Duration(5 * time.Millisecond))
	}))

	c, err := New(Options{Endpoints: []string{s.URL, s2.URL, "neverreached"}, Prefix: "/skippertest-invalid"})
	c.client.Timeout = time.Duration(1 * time.Millisecond)

	if err != nil {
		t.Error(err)
		return
	}

	_, err = c.LoadAll()

	if err == nil {
		t.Error("failed to fail")
	}

	nerr, ok := err.(net.Error)

	if !ok || !nerr.Timeout() {
		t.Error("timeout error expected")
	}

	expectedEndpoints := []string{s2.URL, "neverreached", s.URL}

	if strings.Join(c.endpoints, ";") != strings.Join(expectedEndpoints, ";") {
		t.Error("wrong endpoints rotation")
	}
}

func TestValidatesDocument(t *testing.T) {
	s := httptest.NewServer(http.HandlerFunc(func(w http.ResponseWriter, r *http.Request) {
		w.Write([]byte(`{"value": "different json"}`))
	}))

	c, err := New(Options{Endpoints: []string{s.URL}, Prefix: "/skippertest-invalid"})
	if err != nil {
		t.Error(err)
		return
	}

	_, err = c.LoadAll()
	if err != invalidResponseDocument {
		t.Error("failed to fail")
	}
}

func TestReceivesInitial(t *testing.T) {
	if err := etcdtest.ResetData(); err != nil {
		t.Error(t)
		return
	}

	expectedEndpoints := strings.Join(etcdtest.Urls, ";")

	c, err := New(Options{etcdtest.Urls, "/skippertest", 0, false})
	if err != nil {
		t.Error(err)
		return
	}

	rs, err := c.LoadAll()

	if err != nil {
		t.Error(err)
	}

	if !checkInitial(rs) {
		t.Error("failed to receive the right docs")
	}

	if strings.Join(c.endpoints, ";") != expectedEndpoints {
		t.Error("wrong endpoints rotation")
	}
}

func TestReceivesUpdates(t *testing.T) {
	if err := etcdtest.ResetData(); err != nil {
		t.Error(err)
		return
	}

	c, err := New(Options{etcdtest.Urls, "/skippertest", 0, false})
	if err != nil {
		t.Error(err)
		return
	}

	c.LoadAll()

	etcdtest.PutData("pdp", `Path("/pdp") -> "https://updated.example.org"`)

	rs, ds, err := c.LoadUpdate()
	if err != nil {
		t.Error(err)
	}

	if !checkBackend(rs, "pdp", "https://updated.example.org") {
		t.Error("failed to receive the right backend", len(rs))
	}

	if len(ds) != 0 {
		t.Error("unexpected delete")
	}
}

func TestReceiveInsert(t *testing.T) {
	if err := etcdtest.ResetData(); err != nil {
		t.Error(err)
		return
	}

	c, err := New(Options{etcdtest.Urls, "/skippertest", 0, false})
	if err != nil {
		t.Error(err)
		return
	}

	_, err = c.LoadAll()
	if err != nil {
		t.Error(err)
	}

	etcdtest.PutData("catalog", `Path("/pdp") -> "https://catalog.example.org"`)

	rs, ds, err := c.LoadUpdate()
	if err != nil {
		t.Error(err)
	}

	if !checkBackend(rs, "catalog", "https://catalog.example.org") {
		t.Error("failed to receive the right backend")
	}

	if len(ds) != 0 {
		t.Error("unexpected delete")
	}
}

func TestReceiveDelete(t *testing.T) {
	if err := etcdtest.ResetData(); err != nil {
		t.Error(err)
		return
	}

	c, err := New(Options{etcdtest.Urls, "/skippertest", 0, false})
	if err != nil {
		t.Error(err)
		return
	}

	c.LoadAll()

	etcdtest.DeleteData("pdp")

	rs, ds, err := c.LoadUpdate()
	if err != nil {
		t.Error(err)
	}

	if !checkDeleted(ds, "pdp") {
		t.Error("failed to receive the right deleted id")
	}

	if len(rs) != 0 {
		t.Error("unexpected upsert")
	}
}

func TestUpsertNoId(t *testing.T) {
	c, err := New(Options{etcdtest.Urls, "/skippertest", 0, false})
	if err != nil {
		t.Error(err)
		return
	}

	err = c.Upsert(&eskip.Route{})
	if err != missingRouteId {
		t.Error("failed to fail")
	}
}

func TestUpsertNew(t *testing.T) {
	if err := etcdtest.DeleteAll(); err != nil {
		t.Error(err)
		return
	}

	c, err := New(Options{etcdtest.Urls, "/skippertest", 0, false})
	if err != nil {
		t.Error(err)
		return
	}

	err = c.Upsert(&eskip.Route{
		Id:     "route1",
		Method: "POST",
		Shunt:  true})
	if err != nil {
		t.Error(err)
	}

	routes, err := c.LoadAll()
	if len(routes) != 1 || routes[0].Id != "route1" {
		t.Error("failed to upsert route", len(routes))
	}
}

func TestUpsertExisting(t *testing.T) {
	if err := etcdtest.DeleteAll(); err != nil {
		t.Error(err)
		return
	}

	c, err := New(Options{etcdtest.Urls, "/skippertest", 0, false})
	if err != nil {
		t.Error(err)
		return
	}

	err = c.Upsert(&eskip.Route{
		Id:     "route1",
		Method: "POST",
		Shunt:  true})
	if err != nil {
		t.Error(err)
	}

	err = c.Upsert(&eskip.Route{
		Id:     "route1",
		Method: "PUT",
		Shunt:  true})
	if err != nil {
		t.Error(err)
	}

	routes, err := c.LoadAll()
	if len(routes) != 1 || routes[0].Method != "PUT" {
		t.Error("failed to upsert route")
	}
}

func TestDeleteNoId(t *testing.T) {
	c, err := New(Options{etcdtest.Urls, "/skippertest", 0, false})
	if err != nil {
		t.Error(err)
		return
	}

	err = c.Delete("")
	if err != missingRouteId {
		t.Error("failed to fail")
	}
}

func TestDeleteNotExists(t *testing.T) {
	if err := etcdtest.DeleteAll(); err != nil {
		t.Error(err)
		return
	}
	c, err := New(Options{etcdtest.Urls, "/skippertest", 0, false})
	if err != nil {
		t.Error(err)
		return
	}

	err = c.Upsert(&eskip.Route{
		Id:     "route1",
		Method: "POST",
		Shunt:  true})
	if err != nil {
		t.Error(err)
	}

	err = c.Delete("route1")
	if err != nil {
		t.Error(err)
	}

	err = c.Delete("route1")
	if err != nil {
		t.Error(err)
	}
}

func TestDelete(t *testing.T) {
	if err := etcdtest.DeleteAll(); err != nil {
		t.Error(err)
		return
	}
	c, err := New(Options{etcdtest.Urls, "/skippertest", 0, false})
	if err != nil {
		t.Error(err)
		return
	}

	err = c.Upsert(&eskip.Route{
		Id:     "route1",
		Method: "POST",
		Shunt:  true})
	if err != nil {
		t.Error(err)
	}

	err = c.Delete("route1")
	if err != nil {
		t.Error(err)
	}

	routes, err := c.LoadAll()
	if len(routes) != 0 {
		t.Error("failed to delete route")
	}
}

func TestLoadWithParseFailures(t *testing.T) {
	if err := etcdtest.DeleteAll(); err != nil {
		t.Error(err)
		return
	}

	etcdtest.PutData("catalog", `Path("/pdp") -> "https://catalog.example.org"`)
	etcdtest.PutData("cms", "invalid expression")

	c, err := New(Options{etcdtest.Urls, "/skippertest", 0, false})
	if err != nil {
		t.Error(err)
		return
	}

	routeInfo, err := c.LoadAndParseAll()
	if err != nil {
		t.Error(err)
	}

	if len(routeInfo) != 2 {
		t.Error("failed to load all routes", len(routeInfo))
	}

	var parseError error
	for _, ri := range routeInfo {
		if ri.ParseError != nil {
			if parseError != nil {
				t.Error("too many errors")
			}

			parseError = ri.ParseError
		}
	}

	if parseError == nil {
		t.Error("failed to detect parse error")
	}
}<|MERGE_RESOLUTION|>--- conflicted
+++ resolved
@@ -19,10 +19,7 @@
 	"github.com/zalando/skipper/eskip"
 	"github.com/zalando/skipper/etcd/etcdtest"
 	"log"
-<<<<<<< HEAD
-=======
 	"net"
->>>>>>> e8cf8420
 	"net/http"
 	"net/http/httptest"
 	"os"
